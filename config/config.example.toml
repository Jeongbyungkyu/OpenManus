# Global LLM configuration
[llm]
model = "claude-3-5-sonnet"
base_url = "https://api.openai.com/v1"
api_key = "sk-..."
max_tokens = 4096
temperature = 0.0
timeout = 60

# [llm] #AZURE OPENAI:
# api_type= 'azure'
# model = "YOUR_MODEL_NAME" #"gpt-4o-mini"
# base_url = "{YOUR_AZURE_ENDPOINT.rstrip('/')}/openai/deployments/{AZURE_DEPOLYMENT_ID}"
# api_key = "AZURE API KEY"
# max_tokens = 8096
# temperature = 0.0
# api_version="AZURE API VERSION" #"2024-08-01-preview"

# Optional configuration for specific LLM models
[llm.vision]
model = "claude-3-5-sonnet"
base_url = "https://api.openai.com/v1"
api_key = "sk-..."
<<<<<<< HEAD
timeout = 60
=======

# Optional configuration for specific browser configuration
# [browser]
# Whether to run browser in headless mode (default: false)
#headless = false
# Disable browser security features (default: true)
#disable_security = true
# Extra arguments to pass to the browser
#extra_chromium_args = []
# Path to a Chrome instance to use to connect to your normal browser
# e.g. '/Applications/Google Chrome.app/Contents/MacOS/Google Chrome'
#chrome_instance_path = ""
# Connect to a browser instance via WebSocket
#wss_url = ""
# Connect to a browser instance via CDP
#cdp_url = ""

# Optional configuration, Proxy settings for the browser
# [browser.proxy]
# server = "http://proxy-server:port"
# username = "proxy-username"
# password = "proxy-password"
>>>>>>> bd51f959
<|MERGE_RESOLUTION|>--- conflicted
+++ resolved
@@ -21,9 +21,7 @@
 model = "claude-3-5-sonnet"
 base_url = "https://api.openai.com/v1"
 api_key = "sk-..."
-<<<<<<< HEAD
 timeout = 60
-=======
 
 # Optional configuration for specific browser configuration
 # [browser]
@@ -45,5 +43,4 @@
 # [browser.proxy]
 # server = "http://proxy-server:port"
 # username = "proxy-username"
-# password = "proxy-password"
->>>>>>> bd51f959
+# password = "proxy-password"
from typing import Any

from pydantic import Field

from app.agent.toolcall import ToolCallAgent
from app.prompt.manus import NEXT_STEP_PROMPT, SYSTEM_PROMPT
from app.tool import Terminate, ToolCollection
from app.tool.browser_use_tool import BrowserUseTool
from app.tool.file_creator_viewer import FileCreatorViewer
from app.tool.file_saver import FileSaver
from app.tool.python_execute import PythonExecute
from app.tool.web_search import WebSearch


class Manus(ToolCallAgent):
    """
    A versatile general-purpose agent that uses planning to solve various tasks.

    This agent extends PlanningAgent with a comprehensive set of tools and capabilities,
    including Python execution, web browsing, file operations, and information retrieval
    to handle a wide range of user requests.
    """

    name: str = "Manus"
    description: str = (
        "A versatile agent that can solve various tasks using multiple tools"
    )

    system_prompt: str = SYSTEM_PROMPT
    next_step_prompt: str = NEXT_STEP_PROMPT

    max_observe: int = 2000
    max_steps: int = 20

    # Add general-purpose tools to the tool collection
    available_tools: ToolCollection = Field(
        default_factory=lambda: ToolCollection(
<<<<<<< HEAD
            PythonExecute(), GoogleSearch(), FileSaver(), BrowserUseTool(), FileCreatorViewer(), Terminate()
=======
            PythonExecute(), WebSearch(), BrowserUseTool(), FileSaver(), Terminate()
>>>>>>> 3671e1d8
        )
    )

    async def _handle_special_tool(self, name: str, result: Any, **kwargs):
        if not self._is_special_tool(name):
            return
        else:
            await self.available_tools.get_tool(BrowserUseTool().name).cleanup()
            await super()._handle_special_tool(name, result, **kwargs)<|MERGE_RESOLUTION|>--- conflicted
+++ resolved
@@ -35,11 +35,7 @@
     # Add general-purpose tools to the tool collection
     available_tools: ToolCollection = Field(
         default_factory=lambda: ToolCollection(
-<<<<<<< HEAD
-            PythonExecute(), GoogleSearch(), FileSaver(), BrowserUseTool(), FileCreatorViewer(), Terminate()
-=======
-            PythonExecute(), WebSearch(), BrowserUseTool(), FileSaver(), Terminate()
->>>>>>> 3671e1d8
+            PythonExecute(), WebSearch(), FileSaver(), BrowserUseTool(), FileCreatorViewer(), Terminate()
         )
     )
 

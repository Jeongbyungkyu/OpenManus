import threading
import tomllib
from pathlib import Path
from typing import Dict

from pydantic import BaseModel, Field


def get_project_root() -> Path:
    """Get the project root directory"""
    return Path(__file__).resolve().parent.parent


PROJECT_ROOT = get_project_root()
WORKSPACE_ROOT = PROJECT_ROOT / "workspace"


class LLMSettings(BaseModel):
    model: str = Field(..., description="Model name")
    base_url: str = Field(..., description="API base URL")
    api_key: str = Field(..., description="API key")
    max_tokens: int = Field(4096, description="Maximum number of tokens per request")
    temperature: float = Field(1.0, description="Sampling temperature")
<<<<<<< HEAD
    chrome_instance_path: str = Field(1.0, description="Local Chrome installation path")
=======
    api_type: str = Field(..., description="AzureOpenai or Openai")
    api_version: str = Field(..., description="Azure Openai version if AzureOpenai")

class SandboxConfig(BaseModel):
    """Configuration for the execution sandbox"""

    use_sandbox: bool = Field(False, description="Whether to use the sandbox")
    image: str = Field("python:3.10-slim", description="Base image")
    work_dir: str = Field("/workspace", description="Container working directory")
    memory_limit: str = Field("512m", description="Memory limit")
    cpu_limit: float = Field(1.0, description="CPU limit")
    timeout: int = Field(300, description="Default command timeout (seconds)")
    network_enabled: bool = Field(
        False, description="Whether network access is allowed"
    )
>>>>>>> 6ba986af


class AppConfig(BaseModel):
    llm: Dict[str, LLMSettings]
    sandbox: SandboxConfig


class Config:
    _instance = None
    _lock = threading.Lock()
    _initialized = False

    def __new__(cls):
        if cls._instance is None:
            with cls._lock:
                if cls._instance is None:
                    cls._instance = super().__new__(cls)
        return cls._instance

    def __init__(self):
        if not self._initialized:
            with self._lock:
                if not self._initialized:
                    self._config = None
                    self._load_initial_config()
                    self._initialized = True

    @staticmethod
    def _get_config_path() -> Path:
        root = PROJECT_ROOT
        config_path = root / "config" / "config.toml"
        if config_path.exists():
            return config_path
        example_path = root / "config" / "config.example.toml"
        if example_path.exists():
            return example_path
        raise FileNotFoundError("No configuration file found in config directory")

    def _load_config(self) -> dict:
        config_path = self._get_config_path()
        with config_path.open("rb") as f:
            return tomllib.load(f)

    def _load_initial_config(self):
        raw_config = self._load_config()
        base_llm = raw_config.get("llm", {})
        llm_overrides = {
            k: v for k, v in raw_config.get("llm", {}).items() if isinstance(v, dict)
        }

        default_settings = {
            "model": base_llm.get("model"),
            "base_url": base_llm.get("base_url"),
            "api_key": base_llm.get("api_key"),
            "max_tokens": base_llm.get("max_tokens", 4096),
            "temperature": base_llm.get("temperature", 1.0),
<<<<<<< HEAD
            "chrome_instance_path": base_llm.get("chrome_instance_path", None),
=======
            "api_type": base_llm.get("api_type", ""),
            "api_version": base_llm.get("api_version", ""),

>>>>>>> 6ba986af
        }

        config_dict = {
            "llm": {
                "default": default_settings,
                **{
                    name: {**default_settings, **override_config}
                    for name, override_config in llm_overrides.items()
                },
            },
            "sandbox": raw_config.get("sandbox", {}),
        }

        self._config = AppConfig(**config_dict)

    @property
    def llm(self) -> Dict[str, LLMSettings]:
        return self._config.llm

    @property
    def sandbox(self) -> SandboxConfig:
        return self._config.sandbox


config = Config()<|MERGE_RESOLUTION|>--- conflicted
+++ resolved
@@ -21,9 +21,7 @@
     api_key: str = Field(..., description="API key")
     max_tokens: int = Field(4096, description="Maximum number of tokens per request")
     temperature: float = Field(1.0, description="Sampling temperature")
-<<<<<<< HEAD
     chrome_instance_path: str = Field(1.0, description="Local Chrome installation path")
-=======
     api_type: str = Field(..., description="AzureOpenai or Openai")
     api_version: str = Field(..., description="Azure Openai version if AzureOpenai")
 
@@ -39,8 +37,6 @@
     network_enabled: bool = Field(
         False, description="Whether network access is allowed"
     )
->>>>>>> 6ba986af
-
 
 class AppConfig(BaseModel):
     llm: Dict[str, LLMSettings]
@@ -96,13 +92,9 @@
             "api_key": base_llm.get("api_key"),
             "max_tokens": base_llm.get("max_tokens", 4096),
             "temperature": base_llm.get("temperature", 1.0),
-<<<<<<< HEAD
             "chrome_instance_path": base_llm.get("chrome_instance_path", None),
-=======
             "api_type": base_llm.get("api_type", ""),
             "api_version": base_llm.get("api_version", ""),
-
->>>>>>> 6ba986af
         }
 
         config_dict = {
